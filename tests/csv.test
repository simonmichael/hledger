--- conflicted
+++ resolved
@@ -159,13 +159,8 @@
 amount-out %4
 currency $
 
-<<<<<<< HEAD
-$  ./hledger-csv --separator ';'
+$  ./hledger-csv
 2009-09-10 Flubber Co🎅
-=======
-$  ./hledger-csv
-2009/09/10 Flubber Co🎅
->>>>>>> 3bf6ef9a
     Assets:MyAccount             $50
     income:unknown              $-50
 
