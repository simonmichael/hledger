-- This file has been generated from package.yaml by hpack version 0.20.0.
--
-- see: https://github.com/sol/hpack
--
<<<<<<< HEAD
-- hash: 015ba5dae06a3c2c9434725c0982ad55d98ffe912b00aa3d3beff665f82de78c
=======
-- hash: 8b909b66ed99a760e973a9a36822f85ab879fb9823aab1521214d41b237abd45
>>>>>>> 07596b1c

name:           hledger-web
version:        1.4.99
synopsis:       Web interface for the hledger accounting tool
description:    This is hledger's web interface.
                It provides a more user-friendly and collaborative UI than the
                command-line or curses-style interfaces.
                .
                hledger is a cross-platform program for tracking money, time, or
                any other commodity, using double-entry accounting and a simple,
                editable file format. It is inspired by and largely compatible
                with ledger(1).  hledger provides command-line, curses and web
                interfaces, and aims to be a reliable, practical tool for daily
                use.
category:       Finance
stability:      stable
homepage:       http://hledger.org
bug-reports:    http://bugs.hledger.org
author:         Simon Michael <simon@joyful.com>
maintainer:     Simon Michael <simon@joyful.com>
license:        GPL-3
license-file:   LICENSE
tested-with:    GHC==7.10.3, GHC==8.0.2, GHC==8.2.1
build-type:     Simple
cabal-version:  >= 1.10

extra-source-files:
    CHANGES
    config/favicon.ico
    config/keter.yaml
    config/robots.txt
    config/routes
    config/settings.yml
    messages/en.msg
    README
    static/css/bootstrap-theme.css
    static/css/bootstrap-theme.css.map
    static/css/bootstrap-theme.min.css
    static/css/bootstrap.css
    static/css/bootstrap.css.map
    static/css/bootstrap.min.css
    static/css/datepolyfill.css
    static/fonts/glyphicons-halflings-regular.eot
    static/fonts/glyphicons-halflings-regular.svg
    static/fonts/glyphicons-halflings-regular.ttf
    static/fonts/glyphicons-halflings-regular.woff
    static/hledger.css
    static/hledger.js
    static/js/bootstrap.js
    static/js/bootstrap.min.js
    static/js/dateinputpolyfill.js
    static/js/excanvas.js
    static/js/excanvas.min.js
    static/js/jquery.cookie.js
    static/js/jquery.flot.canvas.js
    static/js/jquery.flot.canvas.min.js
    static/js/jquery.flot.categories.js
    static/js/jquery.flot.categories.min.js
    static/js/jquery.flot.crosshair.js
    static/js/jquery.flot.crosshair.min.js
    static/js/jquery.flot.errorbars.js
    static/js/jquery.flot.errorbars.min.js
    static/js/jquery.flot.fillbetween.js
    static/js/jquery.flot.fillbetween.min.js
    static/js/jquery.flot.image.js
    static/js/jquery.flot.image.min.js
    static/js/jquery.flot.js
    static/js/jquery.flot.min.js
    static/js/jquery.flot.navigate.js
    static/js/jquery.flot.navigate.min.js
    static/js/jquery.flot.pie.js
    static/js/jquery.flot.pie.min.js
    static/js/jquery.flot.resize.js
    static/js/jquery.flot.resize.min.js
    static/js/jquery.flot.selection.js
    static/js/jquery.flot.selection.min.js
    static/js/jquery.flot.stack.js
    static/js/jquery.flot.stack.min.js
    static/js/jquery.flot.symbol.js
    static/js/jquery.flot.symbol.min.js
    static/js/jquery.flot.threshold.js
    static/js/jquery.flot.threshold.min.js
    static/js/jquery.flot.time.js
    static/js/jquery.flot.time.min.js
    static/js/jquery.flot.tooltip.js
    static/js/jquery.flot.tooltip.min.js
    static/js/jquery.hotkeys.js
    static/js/jquery.js
    static/js/jquery.min.js
    static/js/jquery.url.js
    static/js/typeahead.bundle.js
    static/js/typeahead.bundle.min.js
    templates/default-layout-wrapper.hamlet
    templates/default-layout.hamlet

data-files:
    hledger-web.1
    hledger-web.info
    hledger-web.txt

source-repository head
  type: git
  location: https://github.com/simonmichael/hledger

flag dev
  description: Turn on development settings, like auto-reload templates.
  manual: False
  default: False

flag library-only
  description: Build for use with "yesod devel"
  manual: False
  default: False

flag threaded
  description: Build with support for multithreaded execution.
  manual: False
  default: True

library
  ghc-options: -Wall -fno-warn-unused-do-bind -fno-warn-name-shadowing -fno-warn-missing-signatures -fno-warn-type-defaults -fno-warn-orphans
  cpp-options: -DVERSION="1.4.99"
  build-depends:
      HUnit
    , base >=4.8 && <5
    , base-compat >=0.8.1
    , blaze-html
    , blaze-markup
    , bytestring
    , clientsession
    , cmdargs >=0.10 && <0.11
    , conduit-extra >=1.1
    , data-default
    , directory
    , filepath
    , hjsmin
    , hledger >=1.4.99 && <1.5
    , hledger-lib >=1.4.99 && <1.5
    , http-client
    , http-conduit
    , json
    , megaparsec >=5.0 && <6.4
    , mtl
    , parsec >=3
    , safe >=0.2
    , shakespeare >=2.0.2.2 && <2.1
    , template-haskell
    , text >=1.2 && <1.3
    , time >=1.5
    , transformers
    , wai
    , wai-extra
    , wai-handler-launch >=1.3
    , warp
    , yaml
    , yesod >=1.4 && <1.5
    , yesod-core
    , yesod-form
    , yesod-static
  if (flag(dev)) || (flag(library-only))
    cpp-options: -DDEVELOPMENT
  if flag(dev)
    ghc-options: -O0
  exposed-modules:
      Application
      Foundation
      Handler.AddForm
      Handler.Common
      Handler.JournalR
      Handler.RegisterR
      Handler.RootR
      Handler.SidebarR
      Handler.Utils
      Hledger.Web
      Hledger.Web.Main
      Hledger.Web.WebOptions
      Import
      Settings
      Settings.Development
      Settings.StaticFiles
  other-modules:
      Paths_hledger_web
  default-language: Haskell2010

executable hledger-web
  main-is: main.hs
  hs-source-dirs:
      app
  ghc-options: -Wall -fno-warn-unused-do-bind -fno-warn-name-shadowing -fno-warn-missing-signatures -fno-warn-type-defaults -fno-warn-orphans
  cpp-options: -DVERSION="1.4.99"
  build-depends:
      HUnit
    , base >=4.8 && <5
    , base-compat >=0.8.1
    , blaze-html
    , blaze-markup
    , bytestring
    , clientsession
    , cmdargs >=0.10 && <0.11
    , conduit-extra >=1.1
    , data-default
    , directory
    , filepath
    , hjsmin
    , hledger >=1.4.99 && <1.5
    , hledger-lib >=1.4.99 && <1.5
    , hledger-web
    , http-client
    , http-conduit
    , json
    , megaparsec >=5.0 && <6.4
    , mtl
    , parsec >=3
    , safe >=0.2
    , shakespeare >=2.0.2.2 && <2.1
    , template-haskell
    , text >=1.2 && <1.3
    , time >=1.5
    , transformers
    , wai
    , wai-extra
    , wai-handler-launch >=1.3
    , warp
    , yaml
    , yesod >=1.4 && <1.5
    , yesod-core
    , yesod-form
    , yesod-static
  if (flag(dev)) || (flag(library-only))
    cpp-options: -DDEVELOPMENT
  if flag(dev)
    ghc-options: -O0
  if flag(library-only)
    buildable: False
  if flag(threaded)
    ghc-options: -threaded
  other-modules:
      Paths_hledger_web
  default-language: Haskell2010

test-suite test
  type: exitcode-stdio-1.0
  main-is: main.hs
  hs-source-dirs:
      tests
  ghc-options: -Wall -fno-warn-unused-do-bind -fno-warn-name-shadowing -fno-warn-missing-signatures -fno-warn-type-defaults -fno-warn-orphans
  cpp-options: -DVERSION="1.4.99"
  build-depends:
      HUnit
    , base >=4.8 && <5
    , base-compat >=0.8.1
    , blaze-html
    , blaze-markup
    , bytestring
    , clientsession
    , cmdargs >=0.10 && <0.11
    , conduit-extra >=1.1
    , data-default
    , directory
    , filepath
    , hjsmin
    , hledger >=1.4.99 && <1.5
    , hledger-lib >=1.4.99 && <1.5
    , hledger-web
    , hspec
    , http-client
    , http-conduit
    , json
    , megaparsec >=5.0 && <6.4
    , mtl
    , parsec >=3
    , safe >=0.2
    , shakespeare >=2.0.2.2 && <2.1
    , template-haskell
    , text >=1.2 && <1.3
    , time >=1.5
    , transformers
    , wai
    , wai-extra
    , wai-handler-launch >=1.3
    , warp
    , yaml
    , yesod >=1.4 && <1.5
    , yesod-core
    , yesod-form
    , yesod-static
    , yesod-test
  if (flag(dev)) || (flag(library-only))
    cpp-options: -DDEVELOPMENT
  if flag(dev)
    ghc-options: -O0
  other-modules:
      HomeTest
      TestImport
      Paths_hledger_web
  default-language: Haskell2010<|MERGE_RESOLUTION|>--- conflicted
+++ resolved
@@ -2,11 +2,7 @@
 --
 -- see: https://github.com/sol/hpack
 --
-<<<<<<< HEAD
--- hash: 015ba5dae06a3c2c9434725c0982ad55d98ffe912b00aa3d3beff665f82de78c
-=======
 -- hash: 8b909b66ed99a760e973a9a36822f85ab879fb9823aab1521214d41b237abd45
->>>>>>> 07596b1c
 
 name:           hledger-web
 version:        1.4.99
