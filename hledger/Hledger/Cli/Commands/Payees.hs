{-|

The @payees@ command lists all unique payees (description part before a |) seen in transactions, sorted alphabetically.

-}

{-# LANGUAGE MultiWayIf          #-}
{-# LANGUAGE OverloadedStrings   #-}
{-# LANGUAGE ScopedTypeVariables #-}
{-# LANGUAGE TemplateHaskell     #-}

module Hledger.Cli.Commands.Payees (
  payeesmode
 ,payees
) where

<<<<<<< HEAD
#if !(MIN_VERSION_base(4,11,0))
import Data.Monoid
#endif
import Data.List.Extra (nubSortBy)
import qualified Data.Text.Collate as Collate
=======
import qualified Data.Set as S
>>>>>>> 297cf30e
import qualified Data.Text.IO as T
import System.Console.CmdArgs.Explicit as C

import Hledger
import Hledger.Cli.CliOptions


-- | Command line options for this command.
payeesmode = hledgerCommandMode
  $(embedFileRelative "Hledger/Cli/Commands/Payees.txt")
  [flagNone ["declared"] (setboolopt "declared") "show payees declared with payee directives"
  ,flagNone ["used"] (setboolopt "used") "show payees referenced by transactions"
  ]
  cligeneralflagsgroups1
  hiddenflags
  ([], Just $ argsFlag "[QUERY]")

-- | The payees command.
payees :: CliOpts -> Journal -> IO ()
<<<<<<< HEAD
payees CliOpts{reportopts_=ropts} j = do
  d <- getCurrentDay
  let q  = queryFromOpts d ropts
      ts = entriesReport ropts q j
      collator = Collate.collatorFor "en" (Collate.CollatorOptions {Collate.strength = Collate.Primary})
      payees = nubSortBy (Collate.compare collator) $ map transactionPayee ts

  mapM_ T.putStrLn payees
=======
payees CliOpts{rawopts_=rawopts, reportspec_=ReportSpec{_rsQuery=query}} j = do
  let
    decl = boolopt "declared" rawopts
    used     = boolopt "used"     rawopts
    -- XXX matchesPayee is currently an alias for matchesDescription, not sure if it matters
    matcheddeclaredpayees = S.fromList . filter (matchesPayeeWIP query) $ journalPayeesDeclared j
    matchedusedpayees     = S.fromList . map transactionPayee $ filter (matchesTransaction query) $ jtxns j
    payees' =
      if | decl     && not used -> matcheddeclaredpayees
         | not decl && used     -> matchedusedpayees
         | otherwise            -> matcheddeclaredpayees <> matchedusedpayees
  mapM_ T.putStrLn payees'
>>>>>>> 297cf30e
<|MERGE_RESOLUTION|>--- conflicted
+++ resolved
@@ -14,15 +14,9 @@
  ,payees
 ) where
 
-<<<<<<< HEAD
-#if !(MIN_VERSION_base(4,11,0))
-import Data.Monoid
-#endif
+import qualified Data.Set as S
 import Data.List.Extra (nubSortBy)
 import qualified Data.Text.Collate as Collate
-=======
-import qualified Data.Set as S
->>>>>>> 297cf30e
 import qualified Data.Text.IO as T
 import System.Console.CmdArgs.Explicit as C
 
@@ -42,20 +36,10 @@
 
 -- | The payees command.
 payees :: CliOpts -> Journal -> IO ()
-<<<<<<< HEAD
-payees CliOpts{reportopts_=ropts} j = do
-  d <- getCurrentDay
-  let q  = queryFromOpts d ropts
-      ts = entriesReport ropts q j
-      collator = Collate.collatorFor "en" (Collate.CollatorOptions {Collate.strength = Collate.Primary})
-      payees = nubSortBy (Collate.compare collator) $ map transactionPayee ts
-
-  mapM_ T.putStrLn payees
-=======
 payees CliOpts{rawopts_=rawopts, reportspec_=ReportSpec{_rsQuery=query}} j = do
   let
     decl = boolopt "declared" rawopts
-    used     = boolopt "used"     rawopts
+    used = boolopt "used"     rawopts
     -- XXX matchesPayee is currently an alias for matchesDescription, not sure if it matters
     matcheddeclaredpayees = S.fromList . filter (matchesPayeeWIP query) $ journalPayeesDeclared j
     matchedusedpayees     = S.fromList . map transactionPayee $ filter (matchesTransaction query) $ jtxns j
@@ -63,5 +47,6 @@
       if | decl     && not used -> matcheddeclaredpayees
          | not decl && used     -> matchedusedpayees
          | otherwise            -> matcheddeclaredpayees <> matchedusedpayees
-  mapM_ T.putStrLn payees'
->>>>>>> 297cf30e
+    collator = Collate.collatorFor "en" (Collate.CollatorOptions {Collate.strength = Collate.Primary})
+    payees'' = nubSortBy (Collate.compare collator) payees'
+  mapM_ T.putStrLn payees''