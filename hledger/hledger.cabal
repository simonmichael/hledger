cabal-version: 2.2

-- This file has been generated from package.yaml by hpack version 0.38.0.
--
-- see: https://github.com/sol/hpack

name:           hledger
version:        1.42.99
synopsis:       Command-line interface for the hledger accounting system
description:    The command-line interface for the hledger accounting system.
                Its basic function is to read a plain text file describing
                financial transactions and produce useful reports.
                .
                hledger is a robust, cross-platform set of tools for tracking money,
                time, or any other commodity, using double-entry accounting and a
                simple, editable file format, with command-line, terminal and web
                interfaces. It is a Haskell rewrite of Ledger, and one of the leading
                implementations of Plain Text Accounting. Read more at:
                <https://hledger.org>
category:       Finance, Console
stability:      stable
homepage:       http://hledger.org
bug-reports:    http://bugs.hledger.org
author:         Simon Michael <simon@joyful.com>
maintainer:     Simon Michael <simon@joyful.com>
license:        GPL-3.0-or-later
license-file:   LICENSE
build-type:     Simple
tested-with:
    ghc==8.10.7, ghc==9.0.2, ghc==9.2.8, ghc==9.4.8, ghc==9.6.7, ghc==9.8.4, ghc==9.10.1
extra-source-files:
    CHANGES.md
    README.md
    bench/10000x1000x10.journal
    shell-completion/hledger-completion.bash
    test/unittest.hs
    embeddedfiles/add.cast
    embeddedfiles/balance.cast
    embeddedfiles/install.cast
    embeddedfiles/print.cast
    embeddedfiles/hledger-accounts.md
    embeddedfiles/hledger-add.md
    embeddedfiles/hledger-aregister.md
    embeddedfiles/hledger-balance.md
    embeddedfiles/hledger-balancesheet.md
    embeddedfiles/hledger-import.md
    embeddedfiles/hledger-incomestatement.md
    embeddedfiles/hledger-print.md
    embeddedfiles/hledger-ui.md
    embeddedfiles/hledger-web.md
    embeddedfiles/hledger.md
    embeddedfiles/hledger.1
    embeddedfiles/hledger.txt
    embeddedfiles/hledger.info
    embeddedfiles/hledger-ui.1
    embeddedfiles/hledger-ui.txt
    embeddedfiles/hledger-ui.info
    embeddedfiles/hledger-web.1
    embeddedfiles/hledger-web.txt
    embeddedfiles/hledger-web.info
    Hledger/Cli/Commands/Accounts.txt
    Hledger/Cli/Commands/Activity.txt
    Hledger/Cli/Commands/Add.txt
    Hledger/Cli/Commands/Aregister.txt
    Hledger/Cli/Commands/Balance.txt
    Hledger/Cli/Commands/Balancesheet.txt
    Hledger/Cli/Commands/Balancesheetequity.txt
    Hledger/Cli/Commands/Cashflow.txt
    Hledger/Cli/Commands/Check.txt
    Hledger/Cli/Commands/Close.txt
    Hledger/Cli/Commands/Codes.txt
    Hledger/Cli/Commands/Commands.txt
    Hledger/Cli/Commands/Commodities.txt
    Hledger/Cli/Commands/Demo.txt
    Hledger/Cli/Commands/Descriptions.txt
    Hledger/Cli/Commands/Diff.txt
    Hledger/Cli/Commands/Files.txt
    Hledger/Cli/Commands/Help.txt
    Hledger/Cli/Commands/Import.txt
    Hledger/Cli/Commands/Incomestatement.txt
    Hledger/Cli/Commands/Notes.txt
    Hledger/Cli/Commands/Payees.txt
    Hledger/Cli/Commands/Prices.txt
    Hledger/Cli/Commands/Print.txt
    Hledger/Cli/Commands/Register.txt
    Hledger/Cli/Commands/Rewrite.txt
    Hledger/Cli/Commands/Repl.txt
    Hledger/Cli/Commands/Roi.txt
    Hledger/Cli/Commands/Run.txt
    Hledger/Cli/Commands/Setup.txt
    Hledger/Cli/Commands/Stats.txt
    Hledger/Cli/Commands/Tags.txt
    Hledger/Cli/Commands/Test.txt

source-repository head
  type: git
  location: https://github.com/simonmichael/hledger

flag debug
  description: Build with GHC 9.10+'s stack traces enabled
  manual: True
  default: False

flag threaded
  description: Build with support for multithreaded execution
  manual: False
  default: True

library
  exposed-modules:
      Hledger.Cli
      Hledger.Cli.Anchor
      Hledger.Cli.Anon
      Hledger.Cli.CliOptions
      Hledger.Cli.Commands
      Hledger.Cli.Commands.Accounts
      Hledger.Cli.Commands.Activity
      Hledger.Cli.Commands.Add
      Hledger.Cli.Commands.Aregister
      Hledger.Cli.Commands.Balance
      Hledger.Cli.Commands.Balancesheet
      Hledger.Cli.Commands.Balancesheetequity
      Hledger.Cli.Commands.Cashflow
      Hledger.Cli.Commands.Check
      Hledger.Cli.Commands.Close
      Hledger.Cli.Commands.Codes
      Hledger.Cli.Commands.Commodities
      Hledger.Cli.Commands.Demo
      Hledger.Cli.Commands.Descriptions
      Hledger.Cli.Commands.Diff
      Hledger.Cli.Commands.Help
      Hledger.Cli.Commands.Files
      Hledger.Cli.Commands.Import
      Hledger.Cli.Commands.Incomestatement
      Hledger.Cli.Commands.Notes
      Hledger.Cli.Commands.Payees
      Hledger.Cli.Commands.Prices
      Hledger.Cli.Commands.Print
      Hledger.Cli.Commands.Register
      Hledger.Cli.Commands.Rewrite
      Hledger.Cli.Commands.Roi
      Hledger.Cli.Commands.Run
      Hledger.Cli.Commands.Setup
      Hledger.Cli.Commands.Stats
      Hledger.Cli.Commands.Tags
      Hledger.Cli.CompoundBalanceCommand
      Hledger.Cli.Conf
      Hledger.Cli.DocFiles
      Hledger.Cli.Script
      Hledger.Cli.Utils
      Hledger.Cli.Version
  other-modules:
      Paths_hledger
  autogen-modules:
      Paths_hledger
  ghc-options: -Wall -Wno-incomplete-uni-patterns -Wno-missing-signatures -Wno-orphans -Wno-type-defaults -Wno-unused-do-bind -optP-Wno-nonportable-include-path
  cpp-options: -DVERSION="1.42.99"
  build-depends:
      Decimal >=0.5.1
    , Diff >=0.2
    , aeson >=1 && <2.3
    , ansi-terminal >=0.9
    , base >=4.14 && <4.22
    , bytestring
    , cmdargs >=0.10
    , containers >=0.5.9
    , data-default >=0.5
    , directory
<<<<<<< HEAD
    , easytest >=0.2.1 && <0.3
    , extra
=======
    , extra >=1.7.11
>>>>>>> 297cf30e
    , filepath
    , githash >=0.1.6.2
    , hashable >=1.2.4
    , haskeline >=0.6
    , hledger-lib >=1.42.99 && <1.43
    , http-client
    , http-types
    , lucid
    , math-functions >=0.3.3.0
    , megaparsec >=7.0.0 && <9.8
    , microlens >=0.4
    , modern-uri >=0.3
    , mtl >=2.2.1
    , process
    , regex-tdfa
    , req
    , safe >=0.3.20
    , shakespeare >=2.0.2.2
    , split >=0.1
    , tabular >=0.2
    , tasty >=1.2.3
    , temporary
    , text >=1.2.4.1
    , text-ansi >=0.2.1
    , time >=1.5
    , timeit
    , transformers
    , unicode-collation
    , unordered-containers
    , utf8-string >=0.3.5
    , utility-ht >=0.0.13
    , wizards >=1.0
  default-language: Haskell2010
  if (flag(debug))
    cpp-options: -DDEBUG

executable hledger
  main-is: hledger-cli.hs
  other-modules:
      Paths_hledger
  autogen-modules:
      Paths_hledger
  hs-source-dirs:
      app
  ghc-options: -Wall -Wno-incomplete-uni-patterns -Wno-missing-signatures -Wno-orphans -Wno-type-defaults -Wno-unused-do-bind -optP-Wno-nonportable-include-path -with-rtsopts=-T
  cpp-options: -DVERSION="1.42.99"
  build-depends:
      Decimal >=0.5.1
    , aeson >=1 && <2.3
    , ansi-terminal >=0.9
    , base >=4.14 && <4.22
    , bytestring
    , cmdargs >=0.10
    , containers >=0.5.9
    , data-default >=0.5
    , directory
    , extra >=1.7.11
    , filepath
    , githash >=0.1.6.2
    , haskeline >=0.6
    , hledger
    , hledger-lib >=1.42.99 && <1.43
    , http-client
    , http-types
    , math-functions >=0.3.3.0
    , megaparsec >=7.0.0 && <9.8
    , microlens >=0.4
    , mtl >=2.2.1
    , process
    , regex-tdfa
    , req
    , safe >=0.3.20
    , shakespeare >=2.0.2.2
    , split >=0.1
    , tabular >=0.2
    , tasty >=1.2.3
    , temporary
    , text >=1.2.4.1
    , text-ansi >=0.2.1
    , time >=1.5
    , timeit
    , transformers
    , unordered-containers
    , utf8-string >=0.3.5
    , utility-ht >=0.0.13
    , wizards >=1.0
  default-language: Haskell2010
  if (flag(debug))
    cpp-options: -DDEBUG
  if flag(threaded)
    ghc-options: -threaded

test-suite unittest
  type: exitcode-stdio-1.0
  main-is: unittest.hs
  hs-source-dirs:
      test
  ghc-options: -Wall -Wno-incomplete-uni-patterns -Wno-missing-signatures -Wno-orphans -Wno-type-defaults -Wno-unused-do-bind -optP-Wno-nonportable-include-path
  cpp-options: -DVERSION="1.42.99"
  build-depends:
      Decimal >=0.5.1
    , aeson >=1 && <2.3
    , ansi-terminal >=0.9
    , base >=4.14 && <4.22
    , bytestring
    , cmdargs >=0.10
    , containers >=0.5.9
    , data-default >=0.5
    , directory
    , extra >=1.7.11
    , filepath
    , githash >=0.1.6.2
    , haskeline >=0.6
    , hledger
    , hledger-lib >=1.42.99 && <1.43
    , http-client
    , http-types
    , math-functions >=0.3.3.0
    , megaparsec >=7.0.0 && <9.8
    , microlens >=0.4
    , mtl >=2.2.1
    , process
    , regex-tdfa
    , req
    , safe >=0.3.20
    , shakespeare >=2.0.2.2
    , split >=0.1
    , tabular >=0.2
    , tasty >=1.2.3
    , temporary
    , text >=1.2.4.1
    , text-ansi >=0.2.1
    , time >=1.5
    , timeit
    , transformers
    , unordered-containers
    , utf8-string >=0.3.5
    , utility-ht >=0.0.13
    , wizards >=1.0
  default-language: Haskell2010
  if (flag(debug))
    cpp-options: -DDEBUG

benchmark bench
  type: exitcode-stdio-1.0
  main-is: bench.hs
  hs-source-dirs:
      bench
  ghc-options: -Wall -Wno-incomplete-uni-patterns -Wno-missing-signatures -Wno-orphans -Wno-type-defaults -Wno-unused-do-bind -optP-Wno-nonportable-include-path
  build-depends:
      Decimal >=0.5.1
    , aeson >=1 && <2.3
    , ansi-terminal >=0.9
    , base >=4.14 && <4.22
    , bytestring
    , cmdargs >=0.10
    , containers >=0.5.9
    , criterion
    , data-default >=0.5
    , directory
    , extra >=1.7.11
    , filepath
    , githash >=0.1.6.2
    , haskeline >=0.6
    , hledger
    , hledger-lib >=1.42.99 && <1.43
    , html
    , http-client
    , http-types
    , math-functions >=0.3.3.0
    , megaparsec >=7.0.0 && <9.8
    , microlens >=0.4
    , mtl >=2.2.1
    , process
    , regex-tdfa
    , req
    , safe >=0.3.20
    , shakespeare >=2.0.2.2
    , split >=0.1
    , tabular >=0.2
    , tasty >=1.2.3
    , temporary
    , text >=1.2.4.1
    , text-ansi >=0.2.1
    , time >=1.5
    , timeit
    , transformers
    , unordered-containers
    , utf8-string >=0.3.5
    , utility-ht >=0.0.13
    , wizards >=1.0
  buildable: False
  default-language: Haskell2010
  if (flag(debug))
    cpp-options: -DDEBUG<|MERGE_RESOLUTION|>--- conflicted
+++ resolved
@@ -166,12 +166,7 @@
     , containers >=0.5.9
     , data-default >=0.5
     , directory
-<<<<<<< HEAD
-    , easytest >=0.2.1 && <0.3
-    , extra
-=======
     , extra >=1.7.11
->>>>>>> 297cf30e
     , filepath
     , githash >=0.1.6.2
     , hashable >=1.2.4
