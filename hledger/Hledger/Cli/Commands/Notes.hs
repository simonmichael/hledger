--- conflicted
+++ resolved
@@ -15,15 +15,8 @@
  ,notes
 ) where
 
-<<<<<<< HEAD
-#if !(MIN_VERSION_base(4,11,0))
-import Data.Monoid
-#endif
 import Data.List.Extra (nubSortBy)
 import qualified Data.Text.Collate as Collate
-=======
-import Data.List.Extra (nubSort)
->>>>>>> 297cf30e
 import qualified Data.Text.IO as T
 
 import Hledger
@@ -40,18 +33,8 @@
 
 -- | The notes command.
 notes :: CliOpts -> Journal -> IO ()
-<<<<<<< HEAD
-notes CliOpts{reportopts_=ropts} j = do
-  d <- getCurrentDay
-  let q  = queryFromOpts d ropts
-      ts = entriesReport ropts q j
-      collator = Collate.collatorFor "en" (Collate.CollatorOptions {Collate.strength = Collate.Primary})
-      notes = nubSortBy (Collate.compare collator) $ map transactionNote ts
-
-  mapM_ T.putStrLn notes
-=======
 notes CliOpts{reportspec_=rspec} j = do
   let ts = entriesReport rspec j
-      notes' = nubSort $ map transactionNote ts
-  mapM_ T.putStrLn notes'
->>>>>>> 297cf30e
+      collator = Collate.collatorFor "en" (Collate.CollatorOptions {Collate.strength = Collate.Primary})
+      notes' = nubSortBy (Collate.compare collator) $ map transactionNote ts
+  mapM_ T.putStrLn notes'