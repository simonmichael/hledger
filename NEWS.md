---
title: hledger news
---

# News

<<<<<<< HEAD
## unreleased

- web: new option `--static-root` to set the base url for static files
=======
## 2014/1/6 hledger 0.22.1

- require the latest pretty-show so hledger installation no longer
  needs an upgraded version of happy, and the docs build on hackage

- require regex-tdfa directly instead of regex-compat-tdfa,
  simplifying Debian packaging
>>>>>>> ed8e93d1

## 2013/12/13 hledger 0.22

**New:**

- balance: with a reporting interval (monthly, yearly etc.), the
  [balance command](MANUAL.html#balance) will now show a multi-column report, showing either
  the per-period changes in balance (by default),
  the period ending balances starting from zero (`--cumulative`),
  or the actual period ending balances (`--historical`).
  A more detailed specification of the balance command's behaviour
  has been added to [Hledger.Cli.Balance](http://hackage.haskell.org/package/hledger/docs/Hledger-Cli-Balance.html).

- csv: rules files can now include other rules files, useful for factoring out common rules

- queries: `sym:REGEXP` matches commodity symbols

- register: `--average/-A` shows a running average, like ledger

- in period expressions, `-` (hyphen) can be used as a more compact
  synonym for `from` and `to`.  Eg: `-p 2012/12/1-2013/2/1` or `date:aug-`.

- the add-on script examples in extra/ have been updated; get the
  hledger source and add .../hledger/extra/ to your PATH to make them
  available.  They include:

        hledger-accountnames.hs - print account names
        hledger-balance-csv.hs  - print a balance report as CSV
        hledger-equity.hs       - print an entry matching all account balances (like ledger)
        hledger-print-unique.hs - print only journal entries unique descriptions
        hledger-register-csv.hs - print a register report as CSV

**Improved:**

- balancesheet: now shows just assets and liabilities, not equity

- print: comment positions (same line or next line) are now preserved

- queries: `amt` now uses the = operator by default, eg `amt:50` is
  equivalent to `amt:=50`

- command line processing has been overhauled and made more
  consistent, and now has tests and debug output.  More flags now work
  both before and after COMMAND: `-f`, `--rule-file`, `--alias`,
  `--help`, `--debug`, `--version`.  Command line help, command
  aliases, API docs and code have been improved.

- `--debug` now takes an optional numeric argument to set the debug level
  higher than 1, for more verbose debug output in a few cases.

**Fixed:**

- csv: CSV data containing non-ascii characters is now supported

- build with latest versions of dependencies (text, warp, http-conduit etc.)

**Release contributors:**

Marko Kocić, Max Bolingbroke, and a big welcome to first-time committer John Wiegley! :)

## 2013/7/10 hledger-web 0.21.3

  - drop yesod-platform dependency, it is not worthwhile. The other
    yesod dependencies are currently without version ranges, so cabal
    install might require --constraint to restrict them in some cases.

## 2013/6/23 hledger 0.21.3

  - csv: fix wrong application of multiple assignments in a conditional block

## 2013/6/4 hledger 0.21.2

  - web: fix a build failure

## 2013/6/3 hledger 0.21.1

  - web: show proper Y-values in register chart (fixes #122)
  - web: avoid trailing commas in register chart values, in case of trouble with IE

## 2013/6/1 hledger 0.21

**Bugs fixed:**

  - parsing: don't fail when a csv amount has trailing whitespace (fixes #113)
  - web: don't show prices in the accounts sidebar (fixes #114)
  - web: show one line per commodity in charts. Needs more polish, but fixes #109.
  - web: bump yesod-platform dependency to avoid a cabal install failure

**Journal reading:**

  - balance assertions are now checked after reading a journal

**web command:**

  - web: support/require yesod 1.2
  - web: show zero-balance accounts in the sidebar (fixes #106)
  - web: use nicer select2 autocomplete widgets in the add form

**Documentation and infrastructure:**

  - add basic cabal test suites for hledger-lib and hledger

## 2013/5/4 hledger 0.20.0.1

  * web: require at least version 1.1.7 of yesod-core to avoid a potential build error
  * Update the bug tracker and source repository links on hackage

## 2013/5/1 hledger 0.20

**Bugs fixed:**

  * balance: a 0.19 regression which showed wrong total balance with `--flat` has been fixed (#94)
  * register: when `--date2` is used, the register is now sorted by the secondary date
  * web: some missing static & template files have been added to the package, fixing cabal-dev and hackage builds (#97, #98)
  * web: some hardcoded static urls have been fixed
  * Dependencies and code have been updated to support the latest
    libraries and GHC versions.  For now, hledger requires GHC 7.2+
    and hledger-web requires GHC 7.4+.

**Journal reading:**

  - DOS-style line-endings are now also supported in journal and rules files.
  - `!` is now accepted in the status field as well as `*`, like ledger
  - The *actual date* and *effective date* terminology has changed to *primary date* and *secondary date*.
    Use `--date2` to select the secondary date for reports. (`--aux-date` or `--effective` are also accepted
    for ledger and backwards compatibility).
  - Per-posting dates are supported, using hledger tags or ledger's posting date syntax
  - Comment and tag handling has been improved

**CSV reading:**

  - CSV conversion rules have a simpler, more flexible [syntax](MANUAL.html#csv-files).
    Existing rules files will need to be updated manually:
    - the filename is now `FILE.csv.rules` instead of `FILE.rules`
    - `FIELD-field N` is now `FIELD %N+1` (or set them all at once with a `fields` rule)
    - `base-currency` is now `currency`
    - `base-account` is now `account1`
    - account-assigning rules:
      add `if` before the list of regexps,
      add indented `account2 ` before the account name
  - parenthesised amounts are parsed as negative

**Querying:**

  - Use `code:` to match the transaction code (check number) field
  - Use `amt:` followed by `<`, `=` or `>` and a number N to match
    amounts by magnitude. Eg `amt:<0` or `amt:=100`. This works only
    with single-commodity amounts (multi-commodity amounts are
    always matched).
  - `tag:` can now match (exact, case sensitive) tag values. Eg `tag:TAG=REGEXP`.

**add comand:**

  - Transaction codes and comments (which may contain tags) can now be entered, following a date or amount respectively. (#45)
  - The current entry may be restarted by entering `<` at any prompt. (#47)
  - Entries are displayed and confirmed before they are written to the journal.
  - Default values may be specified for the first entry by providing them as command line arguments.
  - Miscellaneous UI cleanups

**register command:**

  - The `--related`/`-r` flag shows the other postings in each transaction, like ledger.
  - The `--width`/`-w` option increases or sets the output width.

**web command:**

  - The web command now also starts a browser, and auto-exits when unused, by default ("local ui mode").
    With `--server`, it keeps running and logs requests to the console ("server mode").
  - Bootstrap is now used for styling and layout
  - A favicon is served
  - The search field is wider
  - yesod devel is now supported; it uses `$LEDGER_FILE` or `~/.hledger.journal`
  - the `blaze_html_0_5` build flag has been reversed and renamed to `blaze_html_0_4`

**Add-ons:**

  - The hledger-interest and hledger-irr commands have been released/updated.
  - hledger-chart and hledger-vty remain unmaintained and deprecated.

**Documentation and infrastructure:**

  - The hledger docs and website have been reorganised and updated
  - Manuals for past releases are provided as well as the latest dev version
  - hledger has moved from darcs and darcs hub to git and github (!)
  - The bug tracker has moved from google code to github
  - Feature requests and project planning are now managed on trello
  - A build bot builds against multiple GHC versions on each commit

**Release contributors:**

- Sascha Welter commissioned register enhancements (--related and --width)
- David Patrick contributed a bounty for add enhancements
- Joachim Breitner added support for ! in status field
- Xinruo Sun provided hledger-web build fixes
- Peter Simons provided hledger-web build fixes, and a build bot
- Marko Kocić provided hledger-web fixes

<!-- Days since last release: 109\ -->
<!-- Commits since last release: 105 -->


## 2012/11/24 hledger-web 0.19.3

  * web: fix "Prelude.read: no parse" errors with GHC >= 7.6
  * web & lib refactoring

## 2012/11/16 hledger-web 0.19

  * builds with yesod 1.1.3
  * obeys command-line query options at startup again
  * the autogenerated session file is now a dot file
    (.hledger-web_client_session.aes)

## 2012/11/16 hledger 0.19.1

  * [87](http://bugs.hledger.org/87): fix an arithmetic and transaction balancing bug with multiple
    total-priced amounts ( @@ PRICE )
  * parsing: ignore ledger-style balance assertions ( = BAL ) and fixed
    lot price declarations ( {= PRICE} )


## 2012/10/21 hledger 0.19

  * hledger, hledger-lib: support GHC 7.6 and latest cmdargs, haskeline, split
  * balance report no longer has an O(n^2) slowdown with large numbers of accounts,
    and is generally more speedy. Benchmark on a 2010 macbook:

        +-------------------------------------------++--------------+--------------+--------+
        |                                           || hledger-0.18 | hledger-0.19 | ledger |
        +===========================================++==============+==============+========+
        | -f data/100x100x10.journal     balance    ||         0.21 |         0.07 |   0.09 |
        | -f data/1000x1000x10.journal   balance    ||        10.13 |         0.47 |   0.62 |
        | -f data/1000x10000x10.journal  balance    ||        40.67 |         0.67 |   1.01 |
        | -f data/10000x1000x10.journal  balance    ||        15.01 |         3.22 |   2.36 |
        | -f data/10000x1000x10.journal  balance aa ||         4.77 |         4.40 |   2.33 |
        +-------------------------------------------++--------------+--------------+--------+

  * build version is set with CPP instead of cabal-file-th

## 2012/7/7 hledger 0.18.2

  * web: fix compilation error with -fblaze_html_0_5 flag
  * bump base lower bound to 4.3 to enforce GHC 7 requirement

## 2012/6/29 hledger 0.18.1

  * register, print: fix reverse ordering of same-day transactions
  * balance: respect all query terms, not just acct
  * combine command-line flags like --depth properly with non-flag query patterns
  * web: don't auto-create a missing journal file at startup
  * stats: list included journal files
  * support tilde (~) in journal and rules file paths
  * expose more utilities from CsvReader
  * remove ensureRulesFile debug trace

## 2012/5/29 hledger 0.18

  * web: hledger-web is now based on yesod 1.0
  * web: fix js error breaking second use of add form ([#72](http://code.google.com/p/hledger/issues/detail?id=72))
  * web: make `yesod devel` work
  * the command-line now supports a more powerful [query language](MANUAL.html#queries), consistent with the web UI
  * hledger now fully supports [tags](MANUAL.html#tags) (aka metadata) on both transactions and postings, and querying by tag or tag value
  * new commands `incomestatement`, `balancesheet`, and `cashflow` provide basic financial statements under certain [conditions](http://hledger.org/MANUAL.html#incomestatement)
  * format conversion is now done on demand, and the convert command has been dropped. So instead of
    `hledger convert FILE.csv` just do `hledger -f FILE.csv print` or any other command.
    You can also pipe any supported format into `hledger -f- CMD` and hledger will try to do the right thing.
  * support for GHC 6.12 has been dropped; this release has been tested with GHC 7.0.4, 7.2.2, and 7.4.1
  * unicode is now handled properly on all supported GHC versions
  * API and internal cleanups

## 2012/3/3 hledger-web 0.17.1

  * set more upper bounds to fix cabal install issues with latest packages

## 2012/2/1 hledger 0.17

  * support HP 2011.4.0.0
  * support and require cmdargs 0.9
  * allow non-threaded builds, supporting more debian architectures
  * parsing: give a clearer error when journal file path contains ~
  * parsing: -B/--cost now ignores P historical prices, like ledger
  * parsing: inferred amounts now use the cost commodity if known, like ledger (#69)
  * balance: report differently-priced lots in an account as a single amount, like ledger
  * web: support and require yesod >= 0.9.4
  * web: use the main aeson package again
  * web: fix a regression with dollar signs in hamlet templates
  * web: add form allowed blank account names (#81)
  * chart, vty: hledger-chart and hledger-vty demoted to non-maintained extras for now

## 2011/11/1 HCAR

hledger is a library and end-user tool (with command-line, curses and web
interfaces) for converting, recording, and analyzing financial
transactions, using a simple human-editable plain text file format. It is
a haskell port and friendly fork of John Wiegley's Ledger, licensed under
GNU GPLv3+.

hledger aims to be a reliable, practical tool for daily use. It reports
charts of accounts or account balances, filters transactions by type,
helps you record new transactions, converts CSV data from your bank,
publishes your text journal with a rich web interface, generates simple
charts, and provides an API for use in your own financial scripts and
apps.

In the last six months there have been two major releases. 0.15 focussed
on features and 0.16 focussed on quality. Changes include:

- new modal command-line interface, extensible with hledger-* executables in the path
- more useful web interface, with real account registers and basic charts
- hledger-web no longer needs to create support files, and uses latest yesod & warp
- more ledger compatibility
- misc command enhancements, API improvements, bug fixes, documentation updates
- lines of code increased by 3k to 8k
- project committers increased by 6 to 21

Current plans include:

- Continue the release rhythm of odd-numbered = features, even-numbered =
  quality/stability/polish, and releasing on the first of a month

- In 0.17, clean up the storage layer, allow rcs integration via
  filestore, and read (or convert) more formats

- Keep working towards wider usefulness, improving the web interface and
  providing standard financial reports

## 2011/10/26 hledger-web 0.16.5

  * web: fix a ghc 6.12 incompatibility in Settings.hs

## 2011/10/24 hledger-web 0.16.4

  * web: yet another cabal install fix, fix AppConfig name clash

## 2011/10/4 hledger-web 0.16.3

  * web: another cabal install fix, disable favicon.ico since it's not easily embeddable

## 2011/10/4 hledger-web 0.16.2

  * web: more cabal install fixes (remove bad path, add routes and models) (#63)

## 2011/10/4 hledger 0.16.1

  * parsing: show correct line number for posting parse errors (#67)
  * web: declare static files as extra-source-files to fix cabal install (#63)
  * web: add a threaded flag for debian (#68)
  * web: fewer build warnings by default

## 2011/10/1 hledger 0.16

[announcement](http://thread.gmane.org/gmane.comp.finance.ledger.hledger/521)

  * cli: strip the -- when calling add-on commands, so their options work (#64)
  * cli: hledger ADDON --version now shows add-on command's version
  * cli: only the add and web commands auto-create the journal file
  * cli: give a non-confusing error if LEDGER_FILE contains a literal tilde
  * add: clearer prompts, more validation, use . to end also
  * add: use unix line endings consistently, avoiding parse error on windows (#51)
  * add: avoid excess whitespace between transactions (#46)
  * balance: ledger compatibility fix: don't elide parent accounts with multiple displayed subaccounts
  * convert: always order converted transactions by date
  * convert: rename currency -> base-currency, in-field, out-field -> amount-in-field, amount-out-field
  * convert: give an error, not a zero when date or amount-in-field/amount-out-field parsing fails
  * register: show more useful range of intervals with --empty and a query pattern
  * print, web: always show both dates, ignoring --effective (#42)
  * web: production builds (the default with cabal) have all web content embedded (dev builds use ./static/) (#63)
  * web: update to yesod 0.9
  * web: obey at least some of the general reporting options, like --cost
  * web: adjust the default base url when a custom port is specified
  * web: prevent an infinite redirect when custom base url has a trailing slash
  * web: fix "not:'multi word'" patterns
  * web: hide old title and search form when adding/editing
  * web: adjust --help to indicate command-line arguments are not expected
  * web: don't bother running cli unit tests at startup

## 2011/9/12 hledger 0.15.2, hledger-web 0.15.3

  * handle multiple filter patterns on the command-line again
  * don't pass an add-on command's name to it as an extra argument
  * don't give a confusing error with -f and no command
  * fix a regression balancing a transaction containing different prices
  * web: fix journal edit form
  * web: fix wrong transaction amount in account register with virtual postings
  * web: fix some invalid html

## 2011/9/2 hledger 0.15.1, hledger-web 0.15.2

[announcement](http://thread.gmane.org/gmane.comp.finance.ledger.hledger/479)

  * fix a parsec 2 incompatibility
  * web: add missing Hledger.Web.Options to cabal file
  * web: tighten up dependencies to reduce build problems

## 2011/9/1 hledger 0.15

[announcement](https://groups.google.com/forum/#!topic/hledger/-WCfnRFVaf0/discussion)

  * hledger's options are now modal, providing better help (using cmdargs)
  * hledger now lists and runs any hledger-* add-ons found in the user's path
  * case insensitivity of filter patterns has been fixed
  * parsing: `alias`/`end aliases` directives, for renaming accounts, are supported, like ledger's but a bit more powerful; also an `--alias` option for renaming on the fly
  * parsing: the `account` directive now preserves posting type (normal/virtual/balanced virtual)
  * parsing: the `pop` directive is supported as an alias for `end tag`, like ledger
  * parsing: `P` (historical price) directives can contain a (ignored) numeric time zone, like ledger
  * parsing: the leading `!` in directives is now optional and deprecated, like ledger
  * parsing: entries with a negative amount in the first posting now infer the correct balancing amount
  * parsing: bad date checking is more accurate
  * balance: collapsing of boring accounts to one line can be disabled with `--no-elide`
  * balance: fix a wrong precision regression from last release
  * convert: standard input can be converted
  * convert: an alternate rules file can be specified with `--rules`
  * convert: `account2-field` can be used when the CSV file specifies both accounts
  * convert: `description-field` can have a custom format and combine multiple CSV fields
  * convert: `in-field` and `out-field` support CSV files that use two amount columns
  * convert: don't fail when there's no default journal file
  * web: the web interface has been overhauled/cleaned up
  * web: account register views are now transaction-based, like gnucash etc., and show accurate historical balances when possible
  * web: simple balance charts are displayed (using flot)
  * web: more expressive and consistent search patterns, using a new matching engine
  * web: add form uses currently focussed account as default, redirects to itself, formats status messages better
  * web: sidebar now shows empty/boring accounts too
  * web: now uses warp and a newer yesod
  * api simplifications
  * importable Hledger, Hledger.Web, Hledger.Vty and Hledger.Chart modules
  * the basic reports are now provided by hledger-lib for easier reuse
  * new api use examples: `equity.hs`, `uniquify.hs`
  * some old base 3 support has been dropped
  * the old -s flag has been dropped

## 2011/05 HCAR

hledger is a haskell port and friendly fork of John Wiegley's ledger.  It
is a robust command-line accounting tool with a simple human-editable data
format. Given a plain text file describing transactions, of money or any
other commodity, hledger will print the chart of accounts, account
balances, or transactions you're interested in.  It can also help you
record transactions, or convert CSV data from your bank. There are also
curses and web interfaces. The project aims to provide a reliable,
practical day-to-day financial reporting tool, and also a useful library
for building financial apps in haskell.

Since hledger's last HCAR entry in 2009, hledger became cabalised, had 10
non-bugfix releases on hackage, split into multiple packages, acquired a
public mailing list, bug tracker, fairly comprehensive manual,
cross-platform binaries, and has grown to 5k lines of code and 15
committers. 0.14 has just been released, with 5 code committers.

The project is available under the GNU GPLv3 or later, at http://hledger.org .

Current plans are to continue development at a steady pace, to attract
more developers, and to become more useful to a wider range of users, eg
by building in more awareness of standard accounting procedures and by
improving the web and other interfaces.

## 2011/4/22 hledger 0.14

[announcement](http://thread.gmane.org/gmane.comp.finance.ledger.hledger/383)

  * remove the specific process dependency that caused too many cabal install problems
  * treat arguments as possibly-encoded platform strings, do not assume UTF-8
  * hledger now always reads and writes data as UTF-8, ignoring the system locale (#34)
  * look at the LEDGER_FILE env var for the journal path, otherwise LEDGER, like ledger
  * handle a blank LEDGER_FILE or LEDGER value more gracefully (use the default file path)
  * the default journal file path is now ~/.hledger.journal, to avoid breaking mac filevault (#41)
  * amounts with different prices are now aggregated, like ledger
  * zero amounts now have no sign or commodity, like ledger
  * parsing: assume current year when transaction dates have no year and there is no default year
  * parsing: more careful validation of eg leap years in transaction dates
  * parsing: better international number format support, allowing comma as decimal point and flexible digit groups (#32)
  * parsing: support @@ syntax specifying total price
  * parsing: infer the conversion price in transactions involving two unpriced commodities
  * parsing: support per-posting cleared status
  * parsing: more reporting interval syntax: biweekly, bimonthly, every N days/weeks/months/quarters/years, every Nst/nd/rd/th day of month/week
  * add: avoid offering account names for completion in inappropriate contexts
  * add: remember default account even if user submits a different amount.
  * convert: account-field directive specifies a field containing the base account name
  * convert: effective-date-field directive specifies a field containing the effective date
  * convert: date-format directive specifies custom date formats
  * convert: allow amount fields containing "AMT @@ PRICE"
  * histogram: honour the specified start or end dates
  * print: don't show a trailing space when description is blank
  * web: allow filter patterns with spaces if quoted, like command line
  * web: make edit form more cross-browser compatible, fixing it in firefox (#38)
  * web: move hidden add/edit/import forms below main content to help text-mode browsers a bit (#33)

Release contributors: Simon Michael, Dmitry Astapov, Eric Kow, Max Bolingbroke, Omari Norman.
Stats:
137 days, 113 commits, 11 end-user features and 15 end-user bugfixes since last release.
189 unit & functional tests and 59% unit test coverage (hledger, hledger-lib packages).
5540 lines of code (all packages).

## 2010/12/6 hledger 0.13

[announcement](http://thread.gmane.org/gmane.comp.finance.ledger.hledger/296)

  * move web, vty, chart commands into separate hledger-web, hledger-vty,
    hledger-chart packages. This both simplifies (no more build flags) and
    complicates (more room for dependency hassles), but I hope overall it
    will be easier and more scalable.
  * all packages but chart are now marked "beta", ie "not finished but
    suitable for everyday use"
  * parsing: ledger compatibility: support D default commodity directive
  * parsing: ledger compatibility: ignore metadata tags on transactions and postings
  * parsing: ledger compatibility: ignore cleared flags at the start of postings
  * parsing: ledger compatibility: ignore C commodity conversion directives
  * parsing: price precisions no longer affect commodities' display precisions
  * add: readline-style editing
  * add: tab-completion for account names
  * add: add the default commodity, if any, to commodity-less amounts (#26)
  * add: misc. commodity/precision/defaults-related bugfixes
  * chart: give a meaningful error message for empty journals
  * chart: update for current Chart lib (0.14)
  * web: support files now live in ./.hledger/web/ and will be auto-created at startup
  * web: page layout is more robust with wide content
  * web: allow editing of included files
  * web: handle multiple filter patterns correctly
  * web: allow single- or double-quoted filter patterns containing spaces
  * web: update for current yesod lib (0.6.*)
  * transaction balancing is now based on display precision (#23)
  * briefer, more informative usage error messages

## 2010/9/6 hledger 0.12.1

[announcement](http://thread.gmane.org/gmane.comp.finance.ledger.hledger/272)

  * web: fix account filtering breakage
  * installing: tighten up utf8-string dependency

## 2010/9/5 hledger 0.12

  * web: new, better web ui; accounts are now a permanent sidebar; add form uses auto-completing combo fields
  * installing: fix a build error with parsec 3 (#22)
  * installing: require exactly matching hledger-lib version for more robust builds
  * installing: explicit data-object dependency to ensure hledger and hledger-lib use the same time version
  * installing: explicit hamlet dependency for more robust building
  * installing: build threaded and with warnings
  * installing: drop -fweb610 flag
  * installing: add gtk2hs-buildtools dependency needed to build with -fchart
  * installing: require cabal 1.6 or greater
  * add -D/--daily flag
  * register: with --depth, clip account names or aggregate postings rather than excluding them
  * fix !include with deeply nested directories (#21)
  * fix obscured date parse errors with parsec 3
  * handle unicode better in errors
  * fix a ghc 6.12.3 error when running interpreted

Stats: 50 days and 90 commits since last release, now at 5741
lines of code with 136 tests and 41% unit test coverage.

## 2010/07/17 hledger 0.11.1

  * fix --version output

## 2010/07/17 hledger 0.11

[announcement](http://thread.gmane.org/gmane.comp.finance.ledger.hledger/253)

  * split --help, adding --help-options and --help-all/-H, and make
    it the default command
  * use "journal" instead of "ledger file"; default suffix is
    .journal, default file is \~/.journal
  * auto-create missing journal files rather than giving an error
  * new format-detecting file reader (mixed journal transactions
    and timelog entries are no longer supported)
  * work around for first real-world rounding issue (test zero to 8
    decimal places instead of 10)
  * when reporting a balancing error, convert the error amount to
    cost
  * parsing: support double-quoted commodity symbols, containing
    anything but a newline or double quote
  * parsing: allow minus sign before commodity symbol as well as
    after (also fixes a convert bug)
  * parsing: fix wrong parse error locations within postings
  * parsing: don't let trailing whitespace in a timelog description
    mess up account names
  * add: allow blank descriptions
  * balance: --flat provides a simple non-hierarchical format
  * balance: --drop removes leading account name components from a
    --flat report
  * print, register, balance: fix layout issues with
    mixed-commodity amounts
  * print: display non-simple commodity names with double-quotes
  * stats: layout tweaks, add payee/description count
  * stats: don't break on an empty file
  * stats: -p/--period support; a reporting interval generates
    multiple reports
  * test: drop verbose test runner and testpack dependency
  * web: a new web ui based on yesod, requires ghc 6.12; old ghc
    6.10-compatible version remains as -fweb610
  * web: allow wiki-like journal editing
  * web: warn and keep running if reloading the journal gives an
    error
  * web: --port and --base-url options set the webserver's tcp port
    and base url
  * web: slightly better browser opening on microsoft windows,
    should find a standard firefox install now
  * web: in a web-enabled build on microsoft windows, run the web
    ui by default

Stats: 55 days and 136 commits since last release. Now at 5552
lines of code with 132 tests and 54% unit test coverage.

## 2010/05/23 hledger 0.10

[announcement](http://thread.gmane.org/gmane.comp.finance.ledger.hledger/242)

  * fix too-loose testpack dependency, missing safe dependency
  * fix ghc 6.12 compatibility with -fweb
  * fix handling of non-ascii arguments with ghc 6.12
  * fix "0.8" in --version output
  * fix an occasional stack overflow error due to infinite
    recursion in Posting/Transaction equality tests
  * the -fwebhappstack build flag is gone for now, to avoid a cabal
    problem
  * parsing: if there is no description, don't require a space
    after the transaction date
  * parsing: balance balanced-virtual postings separately, allow
    them to have an implicit amount
  * parsing: timelog entries now generate balanced transactions,
    using virtual postings
  * parsing: simpler high-level parse error message
  * parsing: clearer bad date errors
  * add: fix wrongful program exit on bad dates
  * print: negative account patterns now exclude transactions
    containing any posting to a matched account
  * vty: rename the ui command to vty for consistency
  * vty: fix restricted account scope when backing up to top level
  * web: fix non-ascii handling with ghc 6.12
  * web: fix a bug possibly affecting reload-on-change
  * consolidate module namespace under Hledger, api cleanups

Stats: 44 days, 81 commits since last release. Now at 4904 lines of
code including tests, 144 tests, 53% coverage.

## 2010/04/10 hledger 0.9

[announcement](http://thread.gmane.org/gmane.comp.finance.ledger.hledger/239)

  * ghc 6.12 support
  * split off hledger-lib package, containing core types & utils
  * parsing: ignore D, C, N, tag, end tag directives; we should now
    accept any ledger 2.6 file
  * parsing: allow numbers in commodities if double-quoted, like
    ledger
  * parsing: allow transactions with empty descriptions
  * parsing: show a better error for illegal month/day numbers in
    dates
  * parsing: don't ignore trailing junk in a smart date, eg in web
    add form
  * parsing: don't ignore unparsed text following an amount
  * parsing: @ was being treated as a currency symbol
  * add: fix precision handling in default amounts (\#19)
  * add: elide last amount in added transactions
  * convert: keep original description by default, allow
    backreferences in replace pattern
  * convert: basic csv file checking, warn instead of dying when it
    looks wrong
  * convert: allow blank/comment lines at end of rules file
  * print: always show zero amounts as 0, hiding any
    commodity/decimal places/price, like ledger
  * register: fix bad layout with years < 1000
  * register: fix a Prelude.head error with reporting interval,
    --empty, and --depth
  * register: fix a regression, register should not show posting
    comments
  * register: with --empty, intervals should continue to ends of
    the specified period
  * stats: better output when last transaction is in the future
  * stats: show commodity symbols, account tree depth, reorder
    slightly
  * web: -fweb now builds with simpleserver; to get happstack, use
    -fwebhappstack instead
  * web: pre-fill the add form with today's date
  * web: help links, better search form wording
  * web: show a proper error for a bad date in add form (\#17)
  * web: fix for unicode search form values
  * web: fix stack overflow caused by regexpr, and handle requests
    faster (\#14)
  * web: look for more-generic browser executables
  * web: more robust browser starting (\#6)
  * error message cleanups
  * more tests, refactoring, docs

Stats: 58 days, 2 contributors, 102 commits since last release. Now
at 3983 lines of non-test code, 139 tests, 53% coverage.

## 2010/02/11 hledger 0.8

[announcement](http://thread.gmane.org/gmane.comp.finance.ledger.hledger/210)

  * parsing: in date=date2, use first date's year as a default for
    the second
  * add: ctrl-d doesn't work on windows, suggest ctrl-c instead
  * add: --no-new-accounts option disallows new accounts (Roman
    Cheplyaka)
  * add: re-use the previous transaction's date as default (Roman
    Cheplyaka)
  * add: a command-line argument now filters by account during
    history matching (Roman Cheplyaka)
  * chart: new command, generates balances pie chart (requires
    -fchart flag, gtk2hs) (Roman Cheplyaka, Simon Michael)
  * register: make reporting intervals honour a display expression
    (\#18)
  * web: fix help link
  * web: use today as default when adding with a blank date
  * web: re-enable account/period fields, they seem to be fixed,
    along with file re-reading (\#16)
  * web: get static files from the cabal data dir, or the current
    dir when using make (\#13)
  * web: preserve encoding during add, assuming it's utf-8 (\#15)
  * fix some non-utf8-aware file handling (\#15)
  * filter ledger again for each command, not just once at program
    start
  * refactoring, clearer data types

Stats: 62 days, 2 contributors, 76 commits since last release. Now
at 3464 lines of non-test code, 97 tests, 53% test coverage.

## 2009/12/11 hledger 0.7

[announcement](http://thread.gmane.org/gmane.comp.finance.ledger.hledger/193)

  * price history support (first cut): P directives now work,
    though differently from ledger. Each posting amount takes its
    fixed unit price from the price history (or
    @) when available. This is simple and useful for things like
    foreign currency expenses (but not investment tracking). Like
    ledger, balance and register don't show amount prices any more, and
    don't separate differently-priced amounts. Unlike ledger, print
    shows all amount prices, and supports -B.
  * --effective option, will use transactions' effective dates if
    any
  * convert: new rules file format, find/create rules file
    automatically, more robust parsing, more useful --debug output
  * print: always sort by date, fix long account name truncation,
    align amounts, show end of line comments, show all amounts for
    clarity (don't elide the final balancing amount)
  * ui: use vty 4, fixes non-ascii and gnome terminal problems
    (issues \#3, \#4)
  * web: allow data entry, react to data file changes, better
    layout, help links, remove histogram command and filter fields for
    now, fix bad localhost redirect, filter form did not work in eg
    firefox (issue \#7), reset link did not work in all browsers
  * parsing: require whitespace between date and status code, allow
    (and ignore) a time in price records, better error messages,
    non-zero exit code on parse failure
  * display non-ascii error messages properly (issue \#5)
  * fix an arithmetic bug that occasionally rejected valid
    transactions
  * fix a regex bug in showtree
  * don't break if HOME is undefined
  * --debug now implies --verbose
  * add functional tests like ledger's, use test-framework for
    speedy running, release shelltestrunner as a separate package
  * many hlint cleanups (Marko Kocić)
  * many site and documentation updates

Stats: 60 days, 1 contributor, 50 commits since last release. Now
at 3377 lines of non-test code, 97 tests, 53% test coverage.

## 2009/06/22 hledger 0.6.1

[announcement](http://thread.gmane.org/gmane.comp.finance.ledger.hledger/156)

  * avoid use of exitSuccess which was breaking ghc 6.8/base 3
    compatibility (issue \#2)

## 2009/06/13 hledger 0.6

[announcement](http://thread.gmane.org/gmane.comp.finance.ledger.general/1215)

  * now cabal-installable on unix, mac, and windows, with Haskell
    Platform
  * provide experimental platform binaries
  * parsing: fix a silly failure to open ledger file paths
    containing \~
  * parsing: show better errors for unbalanced transaction and
    missing default year
  * parsing: allow parentheses and brackets inside account names,
    as ledger does
  * parsing: fail on empty account name components, don't just
    ignore
  * add: description passed as arguments now affects first
    transaction only
  * add: better handling of virtual postings and default amounts
  * print, register: show virtual accounts bracketed/parenthesised
  * web: improved web ui supporting full patterns & period
    expressions
  * new "stats" command reports some ledger statistics
  * many dev/doc/deployment infrastructure improvements
  * move website into darcs repo, update home page
  * move issue tracker to google code

Release stats:

  * Contributors: Simon Michael
  * Days since last release: 21
  * Commits: 94
  * Lines of non-test code: 2865
  * Tests: 82
  * Test coverage: 53% expressions
  * Known errors: 3 (inconsistent eliding, vty-related failures)
  * Performance: similar
    (http://hledger.org/profs/200906131120.bench)

## 2009/05/23 hledger 0.5.1

  * two fixes: really disable vty flag by default, and include
    ConvertCommand in cabal file

## 2009/05/23 hledger 0.5

[announcement](http://thread.gmane.org/gmane.comp.finance.ledger.general/1181)

  * the vty flag is disabled by default again, to ease installation
    on windows
  * use ledger 3 terminology: a ledger contains transactions which
    contain postings
  * new "add" command prompts for transactions interactively and
    adds them to the ledger
  * new "convert" command transforms bank CSV exports to ledger
    format, with rule-based cleanup
  * new "histogram" command shows transaction counts per day or
    other reporting interval
  * most commands now work properly with UTF8-encoded text (Sergey
    Astanin)
  * invoking as "hours" is now less different: it just uses your
    timelog, not your ledger
  * ..quarterly/-Q option summarises by quarter
  * ..uncleared/-U option looks only at uncleared transactions
  * be more accurate about checking balanced amounts, don't rely on
    display precision
  * enforce balancing for bracketed virtual postings
  * fix bug in eliding of posting amounts
  * don't show trailing spaces on amountless postings
  * parse null input as an empty ledger
  * don't treat comments as part of transaction descriptions
  * require some postings in ledger transactions
  * require a non-empty description in ledger transactions
  * don't fail when matching an empty pattern, as in "not:"
  * make the web server handle the null path
  * code, api and documentation updates
  * add a contributor agreement/list

Release stats:

  * Contributors: Simon Michael, Sergey Astanin
  * Days since last release: 51
  * Commits: 101
  * Lines of non-test code: 2795
  * Tests: 76
  * Known errors: 0

## 2009/05 HCAR

hledger is a (primarily) command-line accounting tool similar to John
Wiegley's "ledger".  It reads a plain text journal file describing money
or commodity transactions, or timelog entries, and generates precise
activity and balance reports.

Since the last report, hledger has reached release 0.4 on Hackage. It has
60 test cases, new features such as basic curses and web-based interfaces,
and has had some performance tuning. It is now quite useful for day to day
reporting of money and time. Also, the project has a new web address
(hledger.org), and has attracted two new committers.

## 2009/04/03 hledger 0.4

[announcement](http://thread.gmane.org/gmane.comp.finance.ledger.general/1097)

  * new "web" command serves reports in a web browser (install with
    -f happs to build this)
  * make the vty-based curses ui a cabal build option, which will
    be ignored on MS windows
  * drop the ..options-anywhere flag, that is now the default
  * patterns now use not: and desc: prefixes instead of \^ and \^\^
  * patterns are now case-insensitive, like ledger
  * !include directives are now relative to the including file (Tim
    Docker)
  * "Y2009" default year directives are now supported, allowing m/d
    dates in ledger
  * individual transactions now have a cleared status
  * unbalanced entries now cause a proper warning
  * balance report now passes all ledger compatibility tests
  * balance report now shows subtotals by default, like ledger 3
  * balance report shows the final zero total when -E is used
  * balance report hides the final total when ..no-total is used
  * ..depth affects print and register reports (aggregating with a
    reporting interval, filtering otherwise)
  * register report sorts transactions by date
  * register report shows zero-amount transactions when -E is used
  * provide more convenient timelog querying when invoked as
    "hours"
  * multi-day timelog sessions are split at midnight
  * unterminated timelog sessions are now counted. Accurate time
    reports at last!
  * the test command gives better ..verbose output
  * ..version gives more detailed version numbers including
    patchlevel for dev builds
  * new make targets include: ghci, haddocktest, doctest, unittest,
    view-api-docs
  * a doctest-style framework for functional/shell tests has been
    added

Release stats:

  * Contributors: Simon Michael, Tim Docker; thanks to the HAppS,
    happstack and testpack developers
  * Days since release: 76
  * Commits: 144
  * Lines of non-test code: 2367
  * Tests: 56
  * Known errors: 0

## 2009/01/17 hledger 0.3

[announcement](http://thread.gmane.org/gmane.comp.finance.ledger.hledger/67)

  * count timelog sessions on the day they end, like ledger, for
    now
  * when options are repeated, use the last instead of the first
  * builds with ghc 6.10 as well as 6.8
  * a simple ui for interactive report browsing: hledger ui
  * accept smart dates everywhere (YYYYMMDD, Y/M/D, Y, M/D, D, jan,
    today, last week etc.)
  * ..period/-p flag accepting period expressions like "in 2008",
    "weekly from last month"..
  * -W/-M/-Y convenience flags to summarise register weekly,
    monthly, yearly
  * ..depth and -E flags also affect summarised register reports
    (including depth=0)
  * ..display/-d flag supporting date predicates (like "d<[DATE]",
    "d\>=[DATE]")
  * !include directive to include additional ledger files
  * !account directive to set a default parent account
  * Added support for reading historical prices from files
  * timelog and ledger entries can be intermixed in one file
  * modifier and periodic entries can appear anywhere (but are
    still ignored)
  * help and readme improvements
  * runs much faster than 0.2

Release stats:

  * Contributors: Simon Michael, Nick Ingolia, Tim Docker; thanks
    to Corey O'Connor & the vty team
  * Lines of non-test code: 2123
  * Tests: 58
  * Known errors: 1

## 2008/11/23 hledger 0.2

[announcement](http://thread.gmane.org/gmane.comp.finance.ledger.general/826)

  * fix balance report totals when filtering by account
  * fix balance report selection of accounts when filtering by
    account
  * fix a bug with account name eliding in balance report
  * if we happen to be showing a not-yet-auto-balanced entry, hide
    the AUTO marker
  * fix print command filtering by account
  * omit transactions with zero amount from register report
  * Fix bug in parsing of timelogs
  * rename ..showsubs to ..subtotal, like ledger
  * drop ..usage flag
  * don't require quickcheck
  * priced amounts (eg "10h @ $50") and ..basis/..cost/-B flag to
    show them with cost basis
  * easy ..depth option, equivalent to ledger's -d 'l<=N'
  * smarter y/m/d date parsing for -b and -e (any number of digits,
    month and day default to 1, separator can be / - or .)
  * -n flag for balance command
  * ..empty/-E flag
  * build a library, as well as the exe
  * new home page url (http://joyful.com/hledger)
  * publish html and pdf versions of README
  * detect display preferences for each commodity like ledger
  * support amounts with multiple currencies/commodities
  * support ..real/-R flag
  * support -C/..cleared flag to filter by entry status (not
    transaction status)
  * support virtual and balanced virtual transactions
  * parse comment lines beginning with a space, as from M-; in
    emacs ledger-mode
  * allow any non-whitespace in account names, perhaps avoiding
    misleading missing amounts errors
  * clearer error message when we can't balance an entry
  * when we fail because of more than one missing amount in an
    entry, show the full entry
  * document the built-in test runner in ..help
  * add a ..verbose/-v flag, use it to show more test-running
    detail

Release stats:

  * Contributors: Simon Michael, Tim Docker
  * Lines of non-test code: 1350
  * Tests: 43
  * Known errors: 0

## 2008/11 HCAR

hledger is a command-line accounting tool similar to John Wiegley’s ledger tool.

The first release has been published on Hackage, and has attracted some
interest. It can be used for generating simple balance and transaction
reports from a plain-text general ledger. A home page and mail list has
also been created.

Immediate plans are to add some more of the most useful features from 
ledger, so that hledger can be used for day-to-day finances, and to grow
the community of contributors.

## 2008/10/15 hledger 0.1

[announcement](http://thread.gmane.org/gmane.comp.finance.ledger.general/775)

Release stats:

  * Contributors: Simon Michael<|MERGE_RESOLUTION|>--- conflicted
+++ resolved
@@ -4,11 +4,10 @@
 
 # News
 
-<<<<<<< HEAD
 ## unreleased
 
 - web: new option `--static-root` to set the base url for static files
-=======
+
 ## 2014/1/6 hledger 0.22.1
 
 - require the latest pretty-show so hledger installation no longer
@@ -16,7 +15,6 @@
 
 - require regex-tdfa directly instead of regex-compat-tdfa,
   simplifying Debian packaging
->>>>>>> ed8e93d1
 
 ## 2013/12/13 hledger 0.22
 
