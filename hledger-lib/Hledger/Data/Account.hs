{-# LANGUAGE RecordWildCards, OverloadedStrings #-}
{-|


An 'Account' has a name, a list of subaccounts, an optional parent
account, and subaccounting-excluding and -including balances.

-}

module Hledger.Data.Account
where
import Data.List
import Data.List.Extra (groupSort, groupOn)
import Data.Maybe
import Data.Ord
import qualified Data.Map as M
import Data.Text (pack,unpack)
import Safe (headMay, lookupJustDef)
import Text.Printf

import Hledger.Data.AccountName
import Hledger.Data.Amount
import Hledger.Data.Posting()
import Hledger.Data.Types
import Hledger.Utils


-- deriving instance Show Account
instance Show Account where
    show Account{..} = printf "Account %s (boring:%s, postings:%d, ebalance:%s, ibalance:%s)"
                       (pack $ regexReplace ":" "_" $ unpack aname)  -- hide : so pretty-show doesn't break line
                       (if aboring then "y" else "n" :: String)
                       anumpostings
                       (showMixedAmount aebalance)
                       (showMixedAmount aibalance)

instance Eq Account where
  (==) a b = aname a == aname b -- quick equality test for speed
             -- and
             -- [ aname a == aname b
             -- -- , aparent a == aparent b  -- avoid infinite recursion
             -- , asubs a == asubs b
             -- , aebalance a == aebalance b
             -- , aibalance a == aibalance b
             -- ]

nullacct = Account
  { aname = ""
  , adeclarationorder = Nothing
  , aparent = Nothing
  , asubs = []
  , anumpostings = 0
  , aebalance = nullmixedamt
  , aibalance = nullmixedamt
  , aboring = False
  }

-- | Derive 1. an account tree and 2. each account's total exclusive
-- and inclusive changes from a list of postings.
-- This is the core of the balance command (and of *ledger).
-- The accounts are returned as a list in flattened tree order,
-- and also reference each other as a tree.
-- (The first account is the root of the tree.)
accountsFromPostings :: [Posting] -> [Account]
accountsFromPostings ps =
  let
    grouped = groupSort [(paccount p,pamount p) | p <- ps]
    counted = [(aname, length amts) | (aname, amts) <- grouped]
<<<<<<< HEAD
    summed =  [(aname, reduceMixedAmounts amts) | (aname, amts) <- grouped]  -- always non-empty
    nametree = treeFromPaths $ map (expandAccountName . fst) summed
    acctswithnames = nameTreeToAccount "root" nametree
    acctswithnumps = mapAccounts setnumps    acctswithnames where setnumps    a = a{anumpostings=fromMaybe 0 $ lookup (aname a) counted}
=======
    summed =  [(aname, sumStrict amts) | (aname, amts) <- grouped]  -- always non-empty
    acctstree      = accountTree "root" $ map fst summed
    acctswithnumps = mapAccounts setnumps    acctstree      where setnumps    a = a{anumpostings=fromMaybe 0 $ lookup (aname a) counted}
>>>>>>> 74309803
    acctswithebals = mapAccounts setebalance acctswithnumps where setebalance a = a{aebalance=lookupJustDef nullmixedamt (aname a) summed}
    acctswithibals = sumAccounts acctswithebals
    acctswithparents = tieAccountParents acctswithibals
    acctsflattened = flattenAccounts acctswithparents
  in
    acctsflattened

-- | Convert a list of account names to a tree of Account objects, 
-- with just the account names filled in. 
-- A single root account with the given name is added.
accountTree :: AccountName -> [AccountName] -> Account
accountTree rootname as = nullacct{aname=rootname, asubs=map (uncurry accountTree') $ M.assocs m }
  where
    T m = treeFromPaths $ map expandAccountName as :: FastTree AccountName
    accountTree' a (T m) = nullacct{aname=a, asubs=map (uncurry accountTree') $ M.assocs m}

-- | Tie the knot so all subaccounts' parents are set correctly.
tieAccountParents :: Account -> Account
tieAccountParents = tie Nothing
  where
    tie parent a@Account{..} = a'
      where
        a' = a{aparent=parent, asubs=map (tie (Just a')) asubs}

-- | Get this account's parent accounts, from the nearest up to the root.
parentAccounts :: Account -> [Account]
parentAccounts Account{aparent=Nothing} = []
parentAccounts Account{aparent=Just a} = a:parentAccounts a

-- | List the accounts at each level of the account tree.
accountsLevels :: Account -> [[Account]]
accountsLevels = takeWhile (not . null) . iterate (concatMap asubs) . (:[])

-- | Map a (non-tree-structure-modifying) function over this and sub accounts.
mapAccounts :: (Account -> Account) -> Account -> Account
mapAccounts f a = f a{asubs = map (mapAccounts f) $ asubs a}

-- | Is the predicate true on any of this account or its subaccounts ?
anyAccounts :: (Account -> Bool) -> Account -> Bool
anyAccounts p a
    | p a = True
    | otherwise = any (anyAccounts p) $ asubs a

-- | Add subaccount-inclusive balances to an account tree.
sumAccounts :: Account -> Account
sumAccounts a
  | null $ asubs a = a{aibalance=aebalance a}
  | otherwise      = a{aibalance=ibal, asubs=subs}
  where
    subs = map sumAccounts $ asubs a
    ibal = sum $ aebalance a : map aibalance subs

-- | Remove all subaccounts below a certain depth.
clipAccounts :: Int -> Account -> Account
clipAccounts 0 a = a{asubs=[]}
clipAccounts d a = a{asubs=subs}
    where
      subs = map (clipAccounts (d-1)) $ asubs a

-- | Remove subaccounts below the specified depth, aggregating their balance at the depth limit
-- (accounts at the depth limit will have any sub-balances merged into their exclusive balance).
clipAccountsAndAggregate :: Int -> [Account] -> [Account]
clipAccountsAndAggregate d as = combined
    where
      clipped  = [a{aname=clipOrEllipsifyAccountName d $ aname a} | a <- as]
      combined = [a{aebalance=sum (map aebalance same)}
                 | same@(a:_) <- groupOn aname clipped]
{-
test cases, assuming d=1:

assets:cash 1 1
assets:checking 1 1
->
as:       [assets:cash 1 1, assets:checking 1 1]
clipped:  [assets 1 1, assets 1 1]
combined: [assets 2 2]

assets 0 2
 assets:cash 1 1
 assets:checking 1 1
->
as:       [assets 0 2, assets:cash 1 1, assets:checking 1 1]
clipped:  [assets 0 2, assets 1 1, assets 1 1]
combined: [assets 2 2]

assets 0 2
 assets:bank 1 2
  assets:bank:checking 1 1
->
as:       [assets 0 2, assets:bank 1 2, assets:bank:checking 1 1]
clipped:  [assets 0 2, assets 1 2, assets 1 1]
combined: [assets 2 2]

-}

-- | Remove all leaf accounts and subtrees matching a predicate.
pruneAccounts :: (Account -> Bool) -> Account -> Maybe Account
pruneAccounts p = headMay . prune
  where
    prune a
      | null prunedsubs = if p a then [] else [a']
      | otherwise       = [a']
      where
        prunedsubs = concatMap prune $ asubs a
        a' = a{asubs=prunedsubs}

-- | Flatten an account tree into a list, which is sometimes
-- convenient. Note since accounts link to their parents/subs, the
-- tree's structure remains intact and can still be used. It's a tree/list!
flattenAccounts :: Account -> [Account]
flattenAccounts a = squish a []
  where squish a as = a : Prelude.foldr squish as (asubs a)

-- | Filter an account tree (to a list).
filterAccounts :: (Account -> Bool) -> Account -> [Account]
filterAccounts p a
    | p a       = a : concatMap (filterAccounts p) (asubs a)
    | otherwise = concatMap (filterAccounts p) (asubs a)

-- | Sort each group of siblings in an account tree by inclusive amount,
-- so that the accounts with largest normal balances are listed first.  
-- The provided normal balance sign determines whether normal balances
-- are negative or positive, affecting the sort order. Ie,
-- if balances are normally negative, then the most negative balances
-- sort first, and vice versa.
sortAccountTreeByAmount :: NormalSign -> Account -> Account
sortAccountTreeByAmount normalsign a
  | null $ asubs a = a
  | otherwise      = a{asubs=
                        sortBy (maybeflip $ comparing (normaliseMixedAmountSquashPricesForDisplay . aibalance)) $
                        map (sortAccountTreeByAmount normalsign) $ asubs a}
  where
    maybeflip | normalsign==NormallyNegative = id
              | otherwise                  = flip

-- | Look up an account's declaration order, if any, from the Journal and set it.
-- This is the relative position of its account directive 
-- among the other account directives.
accountSetDeclarationOrder :: Journal -> Account -> Account
accountSetDeclarationOrder j a@Account{..} = 
  a{adeclarationorder = findIndex (==aname) (jdeclaredaccounts j)}

-- | Sort account names by the order in which they were declared in
-- the journal, at each level of the account tree (ie within each
-- group of siblings). Undeclared accounts are sorted last and
-- alphabetically. 
-- This is hledger's default sort for reports organised by account.
-- The account list is converted to a tree temporarily, adding any
-- missing parents; these can be kept (suitable for a tree-mode report) 
-- or removed (suitable for a flat-mode report).
--
sortAccountNamesByDeclaration :: Journal -> Bool -> [AccountName] -> [AccountName]
sortAccountNamesByDeclaration j keepparents as =
  (if keepparents then id else filter (`elem` as)) $  -- maybe discard missing parents that were added
  map aname $                                         -- keep just the names
  drop 1 $                                            -- drop the root node that was added
  flattenAccounts $                                   -- convert to an account list
  sortAccountTreeByDeclaration $                      -- sort by declaration order (and name)
  mapAccounts (accountSetDeclarationOrder j) $        -- add declaration order info  
  accountTree "root"                                  -- convert to an account tree
  as

-- | Sort each group of siblings in an account tree by declaration order, then account name.
-- So each group will contain first the declared accounts, 
-- in the same order as their account directives were parsed, 
-- and then the undeclared accounts, sorted by account name. 
sortAccountTreeByDeclaration :: Account -> Account
sortAccountTreeByDeclaration a
  | null $ asubs a = a
  | otherwise      = a{asubs=
      sortBy (comparing accountDeclarationOrderAndName) $ 
      map sortAccountTreeByDeclaration $ asubs a
      }

accountDeclarationOrderAndName a = (adeclarationorder', aname a)
  where
    adeclarationorder' = fromMaybe maxBound (adeclarationorder a)

-- | Search an account list by name.
lookupAccount :: AccountName -> [Account] -> Maybe Account
lookupAccount a = find ((==a).aname)

-- debug helpers

printAccounts :: Account -> IO ()
printAccounts = putStrLn . showAccounts

showAccounts = unlines . map showAccountDebug . flattenAccounts

showAccountsBoringFlag = unlines . map (show . aboring) . flattenAccounts

showAccountDebug a = printf "%-25s %4s %4s %s"
                     (aname a)
                     (showMixedAmount $ aebalance a)
                     (showMixedAmount $ aibalance a)
                     (if aboring a then "b" else " " :: String)<|MERGE_RESOLUTION|>--- conflicted
+++ resolved
@@ -66,16 +66,9 @@
   let
     grouped = groupSort [(paccount p,pamount p) | p <- ps]
     counted = [(aname, length amts) | (aname, amts) <- grouped]
-<<<<<<< HEAD
     summed =  [(aname, reduceMixedAmounts amts) | (aname, amts) <- grouped]  -- always non-empty
-    nametree = treeFromPaths $ map (expandAccountName . fst) summed
-    acctswithnames = nameTreeToAccount "root" nametree
-    acctswithnumps = mapAccounts setnumps    acctswithnames where setnumps    a = a{anumpostings=fromMaybe 0 $ lookup (aname a) counted}
-=======
-    summed =  [(aname, sumStrict amts) | (aname, amts) <- grouped]  -- always non-empty
     acctstree      = accountTree "root" $ map fst summed
     acctswithnumps = mapAccounts setnumps    acctstree      where setnumps    a = a{anumpostings=fromMaybe 0 $ lookup (aname a) counted}
->>>>>>> 74309803
     acctswithebals = mapAccounts setebalance acctswithnumps where setebalance a = a{aebalance=lookupJustDef nullmixedamt (aname a) summed}
     acctswithibals = sumAccounts acctswithebals
     acctswithparents = tieAccountParents acctswithibals
