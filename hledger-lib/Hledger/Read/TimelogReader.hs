--- conflicted
+++ resolved
@@ -60,13 +60,8 @@
 import Hledger.Data
 -- XXX too much reuse ?
 import Hledger.Read.JournalReader (
-<<<<<<< HEAD
   directive, marketpricedirective, defaultyeardirective, emptyorcommentlinep, datetimep,
-  parseJournalWith, modifiedaccountname
-=======
-  directive, historicalpricedirective, defaultyeardirective, emptyorcommentlinep, datetimep,
   parseJournalWith, modifiedaccountname, genericSourcePos
->>>>>>> 632a000f
   )
 import Hledger.Utils
 
